// Copyright 2014 The Bazel Authors. All rights reserved.
//
// Licensed under the Apache License, Version 2.0 (the "License");
// you may not use this file except in compliance with the License.
// You may obtain a copy of the License at
//
//    http://www.apache.org/licenses/LICENSE-2.0
//
// Unless required by applicable law or agreed to in writing, software
// distributed under the License is distributed on an "AS IS" BASIS,
// WITHOUT WARRANTIES OR CONDITIONS OF ANY KIND, either express or implied.
// See the License for the specific language governing permissions and
// limitations under the License.

package com.google.devtools.build.lib.rules.cpp;

import com.google.common.annotations.VisibleForTesting;
import com.google.common.base.Preconditions;
import com.google.common.collect.ImmutableList;
import com.google.common.collect.ImmutableSet;
import com.google.common.collect.Iterables;
import com.google.devtools.build.lib.actions.ActionOwner;
import com.google.devtools.build.lib.actions.Artifact;
import com.google.devtools.build.lib.actions.MiddlemanFactory;
import com.google.devtools.build.lib.analysis.RuleContext;
import com.google.devtools.build.lib.analysis.TransitiveInfoProvider;
import com.google.devtools.build.lib.cmdline.Label;
import com.google.devtools.build.lib.collect.nestedset.NestedSet;
import com.google.devtools.build.lib.collect.nestedset.NestedSetBuilder;
import com.google.devtools.build.lib.collect.nestedset.Order;
import com.google.devtools.build.lib.concurrent.ThreadSafety.Immutable;
import com.google.devtools.build.lib.rules.cpp.CppHelper.PregreppedHeader;
import com.google.devtools.build.lib.rules.cpp.IncludeScanner.IncludeScanningHeaderData;
import com.google.devtools.build.lib.skyframe.serialization.autocodec.AutoCodec;
import com.google.devtools.build.lib.skyframe.serialization.autocodec.AutoCodec.VisibleForSerialization;
import com.google.devtools.build.lib.skylarkbuildapi.cpp.CcCompilationContextApi;
import com.google.devtools.build.lib.vfs.PathFragment;
import java.util.Collection;
import java.util.Collections;
import java.util.HashMap;
import java.util.HashSet;
import java.util.LinkedHashSet;
import java.util.List;
import java.util.Map;
import java.util.Set;
import java.util.stream.Collectors;
import javax.annotation.Nullable;

/**
 * Immutable store of information needed for C++ compilation that is aggregated across dependencies.
 */
@Immutable
@AutoCodec
// TODO(b/77669139): Rename to CcCompilationContext.
public final class CcCompilationContext implements CcCompilationContextApi {
  /** An empty {@code CcCompilationContext}. */
  public static final CcCompilationContext EMPTY = new Builder(null).build();

  private final CommandLineCcCompilationContext commandLineCcCompilationContext;

  private final NestedSet<PathFragment> declaredIncludeDirs;
  private final NestedSet<Artifact> declaredIncludeSrcs;

  /** Module maps from direct dependencies. */
  private final ImmutableList<Artifact> directModuleMaps;

  /** Non-code mandatory compilation inputs. */
  private final NestedSet<Artifact> nonCodeInputs;

  private final HeaderInfo headerInfo;
  private final NestedSet<HeaderInfo> transitiveHeaderInfos;
  private final NestedSet<Artifact> transitiveModules;
  private final NestedSet<Artifact> transitivePicModules;

  private final CppModuleMap cppModuleMap;
  private final CppModuleMap verificationModuleMap;
  private final ImmutableList<Artifact> headerMaps;

  private final boolean propagateModuleMapAsActionInput;

  // Derived from depsContexts.
  private final ImmutableSet<Artifact> compilationPrerequisites;

  @AutoCodec.Instantiator
  @VisibleForSerialization
  CcCompilationContext(
      CommandLineCcCompilationContext commandLineCcCompilationContext,
      ImmutableSet<Artifact> compilationPrerequisites,
      NestedSet<PathFragment> declaredIncludeDirs,
      NestedSet<Artifact> declaredIncludeSrcs,
      NestedSet<Artifact> nonCodeInputs,
      HeaderInfo headerInfo,
      NestedSet<HeaderInfo> transitiveHeaderInfos,
      NestedSet<Artifact> transitiveModules,
      NestedSet<Artifact> transitivePicModules,
      ImmutableList<Artifact> directModuleMaps,
      CppModuleMap cppModuleMap,
      @Nullable CppModuleMap verificationModuleMap,
      boolean propagateModuleMapAsActionInput,
      ImmutableList<Artifact> headerMaps) {
    Preconditions.checkNotNull(commandLineCcCompilationContext);
    this.commandLineCcCompilationContext = commandLineCcCompilationContext;
    this.declaredIncludeDirs = declaredIncludeDirs;
    this.declaredIncludeSrcs = declaredIncludeSrcs;
    this.directModuleMaps = directModuleMaps;
    this.headerInfo = headerInfo;
    this.transitiveHeaderInfos = transitiveHeaderInfos;
    this.transitiveModules = transitiveModules;
    this.transitivePicModules = transitivePicModules;
    this.cppModuleMap = cppModuleMap;
    this.headerMaps = headerMaps;
    this.nonCodeInputs = nonCodeInputs;
    this.verificationModuleMap = verificationModuleMap;
    this.compilationPrerequisites = compilationPrerequisites;
    this.propagateModuleMapAsActionInput = propagateModuleMapAsActionInput;
  }

  /**
   * Returns the transitive compilation prerequisites consolidated into middlemen prerequisites, or
   * an empty set if there are no prerequisites.
   *
   * <p>Transitive compilation prerequisites are the prerequisites that will be needed by all
   * reverse dependencies; note that these do specifically not include any compilation prerequisites
   * that are only needed by the rule itself (for example, compiled source files from the {@code
   * srcs} attribute).
   *
   * <p>To reduce the number of edges in the action graph, we express the dependency on compilation
   * prerequisites as a transitive dependency via a middleman. After they have been accumulated
   * (using {@link Builder#addCompilationPrerequisites(Iterable)}, {@link
   * Builder#mergeDependentCcCompilationContext(CcCompilationContext)}, and {@link
   * Builder#mergeDependentCcCompilationContexts(Iterable)}, they are consolidated into a single
   * middleman Artifact when {@link Builder#build()} is called.
   *
   * <p>The returned set can be empty if there are no prerequisites. Usually, it contains a single
   * middleman.
   */
  public ImmutableSet<Artifact> getTransitiveCompilationPrerequisites() {
    return compilationPrerequisites;
  }

  /**
   * Returns the immutable list of include directories to be added with "-I"
   * (possibly empty but never null). This includes the include dirs from the
   * transitive deps closure of the target. This list does not contain
   * duplicates. All fragments are either absolute or relative to the exec root
   * (see {@link com.google.devtools.build.lib.analysis.BlazeDirectories#getExecRoot}).
   */
  public ImmutableList<PathFragment> getIncludeDirs() {
    return commandLineCcCompilationContext.includeDirs;
  }

  /**
   * Returns the immutable list of include directories to be added with
   * "-iquote" (possibly empty but never null). This includes the include dirs
   * from the transitive deps closure of the target. This list does not contain
   * duplicates. All fragments are either absolute or relative to the exec root
   * (see {@link com.google.devtools.build.lib.analysis.BlazeDirectories#getExecRoot}).
   */
  public ImmutableList<PathFragment> getQuoteIncludeDirs() {
    return commandLineCcCompilationContext.quoteIncludeDirs;
  }

  /**
   * Returns the immutable list of include directories to be added with
   * "-isystem" (possibly empty but never null). This includes the include dirs
   * from the transitive deps closure of the target. This list does not contain
   * duplicates. All fragments are either absolute or relative to the exec root
   * (see {@link com.google.devtools.build.lib.analysis.BlazeDirectories#getExecRoot}).
   */
  public ImmutableList<PathFragment> getSystemIncludeDirs() {
    return commandLineCcCompilationContext.systemIncludeDirs;
  }

  /**
   * Returns the immutable set of declared include directories, relative to a "-I" or "-iquote"
   * directory" (possibly empty but never null).
   */
  public NestedSet<PathFragment> getDeclaredIncludeDirs() {
    return declaredIncludeDirs;
  }

  /**
   * Returns the immutable set of headers that have been declared in the {@code srcs} or {@code
   * hdrs} attribute (possibly empty but never null).
   */
  public NestedSet<Artifact> getDeclaredIncludeSrcs() {
    return declaredIncludeSrcs;
  }

  /** Returns headers given as textual_hdrs in this target. */
  public Iterable<Artifact> getTextualHdrs() {
    return headerInfo.textualHeaders;
  }

  public IncludeScanningHeaderData createIncludeScanningHeaderData(
      boolean usePic, boolean createModularHeaders) {
    // We'd prefer for these types to use ImmutableSet/ImmutableMap. However, constructing these is
    // substantially more costly in a way that shows up in profiles.
    Map<PathFragment, Artifact> pathToLegalOutputArtifact = new HashMap<>();
    Map<Artifact, Artifact> pregreppedHeaders = new HashMap<>();
    Set<Artifact> modularHeaders = new HashSet<>();
    for (HeaderInfo transitiveHeaderInfo : transitiveHeaderInfos) {
      boolean isModule = createModularHeaders && transitiveHeaderInfo.getModule(usePic) != null;
      for (Artifact a : transitiveHeaderInfo.modularHeaders) {
        if (!a.isSourceArtifact()) {
          pathToLegalOutputArtifact.put(a.getExecPath(), a);
        }
        if (isModule) {
          modularHeaders.add(a);
        }
      }
      for (Artifact a : transitiveHeaderInfo.textualHeaders) {
        if (!a.isSourceArtifact()) {
          pathToLegalOutputArtifact.put(a.getExecPath(), a);
        }
      }
      for (PregreppedHeader pregreppedHeader : transitiveHeaderInfo.pregreppedHeaders) {
        Artifact hdr = pregreppedHeader.originalHeader();
        Preconditions.checkState(!hdr.isSourceArtifact(), hdr);
        pregreppedHeaders.put(hdr, pregreppedHeader.greppedHeader());
      }
    }
    modularHeaders.removeAll(headerInfo.modularHeaders);
    modularHeaders.removeAll(headerInfo.textualHeaders);
    return new IncludeScanningHeaderData(
        Collections.unmodifiableMap(pathToLegalOutputArtifact),
        Collections.unmodifiableSet(modularHeaders),
        Collections.unmodifiableMap(pregreppedHeaders));
  }

  public NestedSet<Artifact> getTransitiveModules(boolean usePic) {
    return usePic ? transitivePicModules : transitiveModules;
  }

  public ImmutableSet<Artifact> getUsedModules(boolean usePic, Set<Artifact> usedHeaders) {
    ImmutableSet.Builder<Artifact> result = ImmutableSet.builder();
    for (HeaderInfo transitiveHeaderInfo : transitiveHeaderInfos) {
      // Do not add the module of the current rule for both:
      // 1. the module compile itself
      // 2. compiles of other translation units of the same rule.
      if (transitiveHeaderInfo.getModule(usePic) == null
          || transitiveHeaderInfo.getModule(usePic).equals(headerInfo.getModule(usePic))) {
        continue;
      }
      for (Artifact header : transitiveHeaderInfo.modularHeaders) {
        if (usedHeaders.contains(header)) {
          result.add(transitiveHeaderInfo.getModule(usePic));
          break;
        }
      }
    }
    return result.build();
  }

  /**
   * Returns the immutable set of additional transitive inputs needed for
   * compilation, like C++ module map artifacts.
   */
  public NestedSet<Artifact> getAdditionalInputs() {
    NestedSetBuilder<Artifact> builder = NestedSetBuilder.stableOrder();
    builder.addAll(directModuleMaps);
    builder.addTransitive(nonCodeInputs);
    if (cppModuleMap != null && propagateModuleMapAsActionInput) {
      builder.add(cppModuleMap.getArtifact());
    }
    if (headerMaps != null) {
      builder.addAll(headerMaps);
    }
    return builder.build();
  }

  /** @return modules maps from direct dependencies. */
  public Iterable<Artifact> getDirectModuleMaps() {
    return directModuleMaps;
  }

  /**
   * @return all declared headers of the current module if the current target
   * is compiled as a module.
   */
  protected Set<Artifact> getHeaderModuleSrcs() {
    return new ImmutableSet.Builder<Artifact>()
        .addAll(headerInfo.modularHeaders)
        .addAll(headerInfo.textualHeaders)
        .build();
  }

  /**
   * Returns the set of defines needed to compile this target (possibly empty
   * but never null). This includes definitions from the transitive deps closure
   * for the target. The order of the returned collection is deterministic.
   */
  public ImmutableList<String> getDefines() {
    return commandLineCcCompilationContext.defines;
  }

  /**
   * Returns a {@code CcCompilationContext} that is based on a given {@code CcCompilationContext}
   * but returns empty sets for {@link #getDeclaredIncludeDirs()}.
   */
  public static CcCompilationContext disallowUndeclaredHeaders(
      CcCompilationContext ccCompilationContext) {
    return new CcCompilationContext(
        ccCompilationContext.commandLineCcCompilationContext,
        ccCompilationContext.compilationPrerequisites,
        NestedSetBuilder.emptySet(Order.STABLE_ORDER),
        ccCompilationContext.declaredIncludeSrcs,
        ccCompilationContext.nonCodeInputs,
        ccCompilationContext.headerInfo,
        ccCompilationContext.transitiveHeaderInfos,
        ccCompilationContext.transitiveModules,
        ccCompilationContext.transitivePicModules,
        ccCompilationContext.directModuleMaps,
        ccCompilationContext.cppModuleMap,
        ccCompilationContext.verificationModuleMap,
        ccCompilationContext.propagateModuleMapAsActionInput,
        ccCompilationContext.headerMaps);
  }

<<<<<<< HEAD
  /**
   * Returns the context for a LIPO compile action. This uses the include dirs and defines of the
   * library, but the declared inclusion dirs/srcs from both the library and the owner binary.
   *
   * <p>TODO(bazel-team): this might make every LIPO target have an unnecessary large set of
   * inclusion dirs/srcs. The correct behavior would be to merge only the contexts of actual
   * referred targets (as listed in .imports file).
   *
   * <p>Undeclared inclusion checking ({@link #getDeclaredIncludeDirs()}, {@link
   * #getDeclaredIncludeWarnDirs()}, and {@link #getDeclaredIncludeSrcs()}) needs to use the union
   * of the contexts of the involved source files.
   *
   * <p>For include and define command line flags ({@link #getIncludeDirs()} {@link
   * #getQuoteIncludeDirs()}, {@link #getSystemIncludeDirs()}, and {@link #getDefines()}) LIPO
   * compilations use the same values as non-LIPO compilation.
   *
   * <p>Include scanning is not handled by this method. See {@code
   * IncludeScannable#getAuxiliaryScannables()} instead.
   *
   * @param ownerCcCompilationContext the {@code CcCompilationContext} of the owner binary
   * @param libCcCompilationContext the {@code CcCompilationContext} of the library
   */
  public static CcCompilationContext mergeForLipo(
      CcCompilationContext ownerCcCompilationContext,
      CcCompilationContext libCcCompilationContext) {
    ImmutableSet.Builder<Artifact> prerequisites = ImmutableSet.builder();
    prerequisites.addAll(ownerCcCompilationContext.compilationPrerequisites);
    prerequisites.addAll(libCcCompilationContext.compilationPrerequisites);
    ModuleInfo.Builder moduleInfo = new ModuleInfo.Builder();
    moduleInfo.merge(ownerCcCompilationContext.moduleInfo);
    moduleInfo.merge(libCcCompilationContext.moduleInfo);
    ModuleInfo.Builder picModuleInfo = new ModuleInfo.Builder();
    picModuleInfo.merge(ownerCcCompilationContext.picModuleInfo);
    picModuleInfo.merge(libCcCompilationContext.picModuleInfo);
    return new CcCompilationContext(
        libCcCompilationContext.commandLineCcCompilationContext,
        prerequisites.build(),
        mergeSets(
            ownerCcCompilationContext.declaredIncludeDirs,
            libCcCompilationContext.declaredIncludeDirs),
        mergeSets(
            ownerCcCompilationContext.declaredIncludeWarnDirs,
            libCcCompilationContext.declaredIncludeWarnDirs),
        mergeSets(
            ownerCcCompilationContext.declaredIncludeSrcs,
            libCcCompilationContext.declaredIncludeSrcs),
        mergeSets(ownerCcCompilationContext.pregreppedHdrs, libCcCompilationContext.pregreppedHdrs),
        mergeSets(ownerCcCompilationContext.nonCodeInputs, libCcCompilationContext.nonCodeInputs),
        moduleInfo.build(),
        picModuleInfo.build(),
        mergeSets(
            ownerCcCompilationContext.directModuleMaps, libCcCompilationContext.directModuleMaps),
        libCcCompilationContext.cppModuleMap,
        libCcCompilationContext.verificationModuleMap,
        libCcCompilationContext.propagateModuleMapAsActionInput,
        libCcCompilationContext.headerMaps);
  }

  /**
   * Return a nested set containing all elements from {@code s1} and {@code s2}.
   */
  private static <T> NestedSet<T> mergeSets(NestedSet<T> s1, NestedSet<T> s2) {
    NestedSetBuilder<T> builder = NestedSetBuilder.stableOrder();
    builder.addTransitive(s1);
    builder.addTransitive(s2);
    return builder.build();
  }

=======
>>>>>>> 6e7fae11
  /** @return the C++ module map of the owner. */
  public CppModuleMap getCppModuleMap() {
    return cppModuleMap;
  }

  /** @return the C++ module map of the owner. */
  public CppModuleMap getVerificationModuleMap() {
    return verificationModuleMap;
  }

  /**
   * The parts of the {@code CcCompilationContext} that influence the command line of compilation
   * actions.
   */
  @Immutable
  @AutoCodec
  @VisibleForSerialization
  static class CommandLineCcCompilationContext {
    private final ImmutableList<PathFragment> includeDirs;
    private final ImmutableList<PathFragment> quoteIncludeDirs;
    private final ImmutableList<PathFragment> systemIncludeDirs;
    private final ImmutableList<String> defines;

    CommandLineCcCompilationContext(
        ImmutableList<PathFragment> includeDirs,
        ImmutableList<PathFragment> quoteIncludeDirs,
        ImmutableList<PathFragment> systemIncludeDirs,
        ImmutableList<String> defines) {
      this.includeDirs = includeDirs;
      this.quoteIncludeDirs = quoteIncludeDirs;
      this.systemIncludeDirs = systemIncludeDirs;
      this.defines = defines;
    }
  }

  /** Builder class for {@link CcCompilationContext}. */
  public static class Builder {
    private String purpose;
    private final Set<Artifact> compilationPrerequisites = new LinkedHashSet<>();
    private final Set<PathFragment> includeDirs = new LinkedHashSet<>();
    private final Set<PathFragment> quoteIncludeDirs = new LinkedHashSet<>();
    private final Set<PathFragment> systemIncludeDirs = new LinkedHashSet<>();
    private final NestedSetBuilder<PathFragment> declaredIncludeDirs =
        NestedSetBuilder.stableOrder();
    private final NestedSetBuilder<Artifact> declaredIncludeSrcs =
        NestedSetBuilder.stableOrder();
    private final NestedSetBuilder<Artifact> nonCodeInputs = NestedSetBuilder.stableOrder();
    private final HeaderInfo.Builder headerInfoBuilder = new HeaderInfo.Builder();
    private final NestedSetBuilder<HeaderInfo> transitiveHeaderInfo =
        NestedSetBuilder.stableOrder();
    private final NestedSetBuilder<Artifact> transitiveModules = NestedSetBuilder.stableOrder();
    private final NestedSetBuilder<Artifact> transitivePicModules = NestedSetBuilder.stableOrder();
    private final Set<Artifact> directModuleMaps = new LinkedHashSet<>();
    private final Set<String> defines = new LinkedHashSet<>();
    private CppModuleMap cppModuleMap;
    private CppModuleMap verificationModuleMap;
    private ImmutableList<Artifact> headerMaps;

    private boolean propagateModuleMapAsActionInput = true;

    /** The rule that owns the context */
    private final RuleContext ruleContext;

    /** Creates a new builder for a {@link CcCompilationContext} instance. */
    public Builder(RuleContext ruleContext) {
      this.ruleContext = ruleContext;
    }

    /**
     * Overrides the purpose of this context. This is useful if a Target needs more than one
     * CcCompilationContext. (The purpose is used to construct the name of the prerequisites
     * middleman for the context, and all artifacts for a given Target must have distinct names.)
     *
     * @param purpose must be a string which is suitable for use as a filename. A single rule may
     *     have many middlemen with distinct purposes.
     * @see MiddlemanFactory#createErrorPropagatingMiddleman
     */
    public Builder setPurpose(String purpose) {
      this.purpose = purpose;
      return this;
    }

    public String getPurpose() {
      return purpose;
    }

    /**
     * Merges the {@link CcCompilationContext} of a dependency into this one by adding the contents
     * of all of its attributes.
     */
    public Builder mergeDependentCcCompilationContext(
        CcCompilationContext otherCcCompilationContext) {
      Preconditions.checkNotNull(otherCcCompilationContext);
      compilationPrerequisites.addAll(
          otherCcCompilationContext.getTransitiveCompilationPrerequisites());
      includeDirs.addAll(otherCcCompilationContext.getIncludeDirs());
      quoteIncludeDirs.addAll(otherCcCompilationContext.getQuoteIncludeDirs());
      systemIncludeDirs.addAll(otherCcCompilationContext.getSystemIncludeDirs());
      declaredIncludeDirs.addTransitive(otherCcCompilationContext.getDeclaredIncludeDirs());
      declaredIncludeSrcs.addTransitive(otherCcCompilationContext.getDeclaredIncludeSrcs());
      transitiveHeaderInfo.addTransitive(otherCcCompilationContext.transitiveHeaderInfos);
      transitiveModules.addTransitive(otherCcCompilationContext.transitiveModules);
      if (otherCcCompilationContext.headerInfo.headerModule != null) {
        transitiveModules.add(otherCcCompilationContext.headerInfo.headerModule);
      }
      transitivePicModules.addTransitive(otherCcCompilationContext.transitivePicModules);
      if (otherCcCompilationContext.headerInfo.picHeaderModule != null) {
        transitivePicModules.add(otherCcCompilationContext.headerInfo.picHeaderModule);
      }

      nonCodeInputs.addTransitive(otherCcCompilationContext.nonCodeInputs);

      // All module maps of direct dependencies are inputs to the current compile independently of
      // the build type.
      if (otherCcCompilationContext.getCppModuleMap() != null) {
        directModuleMaps.add(otherCcCompilationContext.getCppModuleMap().getArtifact());
      }

      defines.addAll(otherCcCompilationContext.getDefines());
      return this;
    }

    /**
     * Merges the {@code CcCompilationContext}s of some targets into this one by adding the contents
     * of all of their attributes. Targets that do not implement {@link CcCompilationContext} are
     * ignored.
     */
    public Builder mergeDependentCcCompilationContexts(Iterable<CcCompilationContext> targets) {
      for (CcCompilationContext target : targets) {
        mergeDependentCcCompilationContext(target);
      }
      return this;
    }

    /**
     * Adds multiple compilation prerequisites.
     *
     * <p>There are two kinds of "compilation prerequisites": declared header files and pregrepped
     * headers.
     */
    public Builder addCompilationPrerequisites(Iterable<Artifact> prerequisites) {
      for (Artifact prerequisite : prerequisites) {
        String basename = prerequisite.getFilename();
        Preconditions.checkArgument(!Link.OBJECT_FILETYPES.matches(basename));
        Preconditions.checkArgument(!Link.ARCHIVE_LIBRARY_FILETYPES.matches(basename));
        Preconditions.checkArgument(!Link.SHARED_LIBRARY_FILETYPES.matches(basename));
      }
      Iterables.addAll(compilationPrerequisites, prerequisites);
      return this;
    }

    /**
     * Add a single include directory to be added with "-I". It can be either
     * relative to the exec root (see
     * {@link com.google.devtools.build.lib.analysis.BlazeDirectories#getExecRoot}) or
     * absolute. Before it is stored, the include directory is normalized.
     */
    public Builder addIncludeDir(PathFragment includeDir) {
      includeDirs.add(includeDir);
      return this;
    }

    /**
     * Add a single include directory to be added with "-iquote". It can be
     * either relative to the exec root (see {@link
     * com.google.devtools.build.lib.analysis.BlazeDirectories#getExecRoot}) or absolute. Before it
     * is stored, the include directory is normalized.
     */
    public Builder addQuoteIncludeDir(PathFragment quoteIncludeDir) {
      quoteIncludeDirs.add(quoteIncludeDir);
      return this;
    }

    /**
     * Add a single include directory to be added with "-isystem". It can be either relative to the
     * exec root (see {@link com.google.devtools.build.lib.analysis.BlazeDirectories#getExecRoot})
     * or absolute. Before it is stored, the include directory is normalized.
     */
    public Builder addSystemIncludeDirs(Iterable<PathFragment> systemIncludeDirs) {
      Iterables.addAll(this.systemIncludeDirs, systemIncludeDirs);
      return this;
    }

    /** Add a single declared include dir, relative to a "-I" or "-iquote" directory". */
    public Builder addDeclaredIncludeDir(PathFragment dir) {
      declaredIncludeDirs.add(dir);
      return this;
    }

    /**
     * Adds a header that has been declared in the {@code src} or {@code headers attribute}. The
     * header will also be added to the compilation prerequisites.
     *
     * <p>Filters out fileset directory artifacts, which are not valid inputs.
     */
    public Builder addDeclaredIncludeSrc(Artifact header) {
      if (!header.isFileset()) {
        declaredIncludeSrcs.add(header);
        compilationPrerequisites.add(header);
      }
      return this;
    }

    /**
     * Adds multiple headers that have been declared in the {@code src} or {@code headers
     * attribute}. The headers will also be added to the compilation prerequisites.
     *
     * <p>Filters out fileset directory artifacts, which are not valid inputs.
     */
    public Builder addDeclaredIncludeSrcs(Iterable<Artifact> declaredIncludeSrcs) {
      for (Artifact source : declaredIncludeSrcs) {
        addDeclaredIncludeSrc(source);
      }
      return this;
    }

    public Builder addModularHdrs(Collection<Artifact> headers) {
      this.headerInfoBuilder.addHeaders(headers);
      return this;
    }

    public Builder addTextualHdrs(Collection<Artifact> headers) {
      this.headerInfoBuilder.addTextualHeaders(headers);
      return this;
    }

    /**
     * Add a map of generated source or header Artifact to an output Artifact after grepping the
     * file for include statements.
     */
    public Builder addPregreppedHeaders(List<PregreppedHeader> pregrepped) {
      addCompilationPrerequisites(
          pregrepped
              .stream()
              .map(pregreppedHeader -> pregreppedHeader.greppedHeader())
              .collect(Collectors.toList()));
      this.headerInfoBuilder.addPregreppedHeaders(pregrepped);
      return this;
    }

    /** Add a set of required non-code compilation input. */
    public Builder addNonCodeInputs(Iterable<Artifact> inputs) {
      nonCodeInputs.addAll(inputs);
      return this;
    }

    /**
     * Adds a single define.
     */
    public Builder addDefine(String define) {
      defines.add(define);
      return this;
    }

    /**
     * Adds multiple defines.
     */
    public Builder addDefines(Iterable<String> defines) {
      Iterables.addAll(this.defines, defines);
      return this;
    }

    /** Sets the C++ module map. */
    public Builder setCppModuleMap(CppModuleMap cppModuleMap) {
      this.cppModuleMap = cppModuleMap;
      return this;
    }

    public Builder setHeaderMaps(ImmutableList<Artifact> headerMaps) {
      this.headerMaps = headerMaps;
      return this;
    }

    /** Sets the C++ module map used to verify that headers are modules compatible. */
    public Builder setVerificationModuleMap(CppModuleMap verificationModuleMap) {
      this.verificationModuleMap = verificationModuleMap;
      return this;
    }

    /**
     * Causes the module map to be passed as an action input to dependant compilations.
     */
    public Builder setPropagateCppModuleMapAsActionInput(boolean propagateModuleMap) {
      this.propagateModuleMapAsActionInput = propagateModuleMap;
      return this;
    }

    /**
     * Sets the C++ header module in non-pic mode.
     *
     * @param headerModule The .pcm file generated for this library.
     */
    public Builder setHeaderModule(Artifact headerModule) {
      this.headerInfoBuilder.setHeaderModule(headerModule);
      return this;
    }

    /**
     * Sets the C++ header module in pic mode.
     * @param picHeaderModule The .pic.pcm file generated for this library.
     */
    public Builder setPicHeaderModule(Artifact picHeaderModule) {
      this.headerInfoBuilder.setPicHeaderModule(picHeaderModule);
      return this;
    }

    /** Builds the {@link CcCompilationContext}. */
    public CcCompilationContext build() {
      return build(
          ruleContext == null ? null : ruleContext.getActionOwner(),
          ruleContext == null ? null : ruleContext.getAnalysisEnvironment().getMiddlemanFactory());
    }

    @VisibleForTesting // productionVisibility = Visibility.PRIVATE
    public CcCompilationContext build(ActionOwner owner, MiddlemanFactory middlemanFactory) {
      Artifact prerequisiteStampFile = createMiddleman(owner, middlemanFactory);
      HeaderInfo headerInfo = headerInfoBuilder.build();
      transitiveHeaderInfo.add(headerInfo);

      return new CcCompilationContext(
          new CommandLineCcCompilationContext(
              ImmutableList.copyOf(includeDirs),
              ImmutableList.copyOf(quoteIncludeDirs),
              ImmutableList.copyOf(systemIncludeDirs),
              ImmutableList.copyOf(defines)),
          // TODO(b/110873917): We don't have the middle man compilation prerequisite, therefore, we
          // use the compilation prerequisites as they were passed to the builder, i.e. we use every
          // header instead of a middle man.
          prerequisiteStampFile == null
              ? ImmutableSet.copyOf(compilationPrerequisites)
              : ImmutableSet.of(prerequisiteStampFile),
          declaredIncludeDirs.build(),
          declaredIncludeSrcs.build(),
          nonCodeInputs.build(),
          headerInfo,
          transitiveHeaderInfo.build(),
          transitiveModules.build(),
          transitivePicModules.build(),
          ImmutableList.copyOf(directModuleMaps),
          cppModuleMap,
          verificationModuleMap,
          propagateModuleMapAsActionInput,
          headerMaps);
    }

    /**
     * Creates a middleman for the compilation prerequisites.
     *
     * @return the middleman or null if there are no prerequisites
     */
    private Artifact createMiddleman(ActionOwner owner,
        MiddlemanFactory middlemanFactory) {
      if (middlemanFactory == null || compilationPrerequisites.isEmpty()) {
        return null;
      }

      // Compilation prerequisites gathered in the compilationPrerequisites
      // must be generated prior to executing C++ compilation step that depends
      // on them (since these prerequisites include all potential header files, etc
      // that could be referenced during compilation). So there is a definite need
      // to ensure scheduling edge dependency. However, those prerequisites should
      // have no effect on the decision whether C++ compilation should happen in
      // the first place - only CppCompileAction outputs (*.o and *.d files) and
      // all files referenced by the *.d file should be used to make that decision.
      // If this action was never executed, then *.d file would be missing, forcing
      // compilation to occur. If *.d file is present and has not changed then the
      // only reason that would force us to re-compile would be change in one of
      // the files referenced by the *.d file, since no other files participated
      // in the compilation. We also need to propagate errors through this
      // dependency link. So we use an error propagating middleman.
      // Such middleman will be ignored by the dependency checker yet will still
      // represent an edge in the action dependency graph - forcing proper execution
      // order and error propagation.
      String name =
          cppModuleMap != null ? cppModuleMap.getName() : ruleContext.getLabel().toString();
      return middlemanFactory.createErrorPropagatingMiddleman(
          owner, name, purpose,
          ImmutableList.copyOf(compilationPrerequisites),
          ruleContext.getConfiguration().getMiddlemanDirectory(
              ruleContext.getRule().getRepository()));
    }
  }

  /**
   * Gathers data about the PIC and no-PIC .pcm files belonging to this context and the associated
   * information about the headers, e.g. modular vs. textual headers and pre-grepped header files.
   */
  @Immutable
  @AutoCodec
  public static final class HeaderInfo {
    /**
     * The modules built for this context. If null, then no module is being compiled for this
     * context.
     */
    private final Artifact headerModule;
    private final Artifact picHeaderModule;

    /** All header files that are compiled into this module. */
    private final ImmutableList<Artifact> modularHeaders;

    /** All header files that are contained in this module. */
    private final ImmutableList<Artifact> textualHeaders;

    private final ImmutableList<PregreppedHeader> pregreppedHeaders;

    public HeaderInfo(
        Artifact headerModule,
        Artifact picHeaderModule,
        ImmutableList<Artifact> modularHeaders,
        ImmutableList<Artifact> textualHeaders,
        ImmutableList<PregreppedHeader> pregreppedHeaders) {
      this.headerModule = headerModule;
      this.picHeaderModule = picHeaderModule;
      this.modularHeaders = modularHeaders;
      this.textualHeaders = textualHeaders;
      this.pregreppedHeaders = pregreppedHeaders;
    }

    public Artifact getModule(boolean pic) {
      return pic ? picHeaderModule : headerModule;
    }

    /**
     * Builder class for {@link HeaderInfo}.
     */
    public static class Builder {
      private Artifact headerModule = null;
      private Artifact picHeaderModule = null;
      private final Set<Artifact> modularHeaders = new HashSet<>();
      private final Set<Artifact> textualHeaders = new HashSet<>();
      private final Set<PregreppedHeader> pregreppedHeaders = new HashSet<>();

      public Builder setHeaderModule(Artifact headerModule) {
        this.headerModule = headerModule;
        return this;
      }

      public Builder setPicHeaderModule(Artifact headerModule) {
        this.picHeaderModule = headerModule;
        return this;
      }

      public Builder addHeaders(Collection<Artifact> headers) {
        // TODO(djasper): CPP_TEXTUAL_INCLUDEs are currently special cased here and in
        // CppModuleMapAction. These should be moved to a place earlier in the Action construction.
        for (Artifact header : headers) {
          if (header.isFileType(CppFileTypes.CPP_TEXTUAL_INCLUDE)) {
            this.textualHeaders.add(header);
          } else {
            this.modularHeaders.add(header);
          }
        }
        return this;
      }

      public Builder addTextualHeaders(Collection<Artifact> headers) {
        this.textualHeaders.addAll(headers);
        return this;
      }

      public Builder addPregreppedHeaders(Collection<PregreppedHeader> pregreppedHeaders) {
        this.pregreppedHeaders.addAll(pregreppedHeaders);
        return this;
      }

      public HeaderInfo build() {
        return new HeaderInfo(
            headerModule,
            picHeaderModule,
            ImmutableList.copyOf(modularHeaders),
            ImmutableList.copyOf(textualHeaders),
            ImmutableList.copyOf(pregreppedHeaders));
      }
    }
  }
}<|MERGE_RESOLUTION|>--- conflicted
+++ resolved
@@ -317,77 +317,6 @@
         ccCompilationContext.headerMaps);
   }
 
-<<<<<<< HEAD
-  /**
-   * Returns the context for a LIPO compile action. This uses the include dirs and defines of the
-   * library, but the declared inclusion dirs/srcs from both the library and the owner binary.
-   *
-   * <p>TODO(bazel-team): this might make every LIPO target have an unnecessary large set of
-   * inclusion dirs/srcs. The correct behavior would be to merge only the contexts of actual
-   * referred targets (as listed in .imports file).
-   *
-   * <p>Undeclared inclusion checking ({@link #getDeclaredIncludeDirs()}, {@link
-   * #getDeclaredIncludeWarnDirs()}, and {@link #getDeclaredIncludeSrcs()}) needs to use the union
-   * of the contexts of the involved source files.
-   *
-   * <p>For include and define command line flags ({@link #getIncludeDirs()} {@link
-   * #getQuoteIncludeDirs()}, {@link #getSystemIncludeDirs()}, and {@link #getDefines()}) LIPO
-   * compilations use the same values as non-LIPO compilation.
-   *
-   * <p>Include scanning is not handled by this method. See {@code
-   * IncludeScannable#getAuxiliaryScannables()} instead.
-   *
-   * @param ownerCcCompilationContext the {@code CcCompilationContext} of the owner binary
-   * @param libCcCompilationContext the {@code CcCompilationContext} of the library
-   */
-  public static CcCompilationContext mergeForLipo(
-      CcCompilationContext ownerCcCompilationContext,
-      CcCompilationContext libCcCompilationContext) {
-    ImmutableSet.Builder<Artifact> prerequisites = ImmutableSet.builder();
-    prerequisites.addAll(ownerCcCompilationContext.compilationPrerequisites);
-    prerequisites.addAll(libCcCompilationContext.compilationPrerequisites);
-    ModuleInfo.Builder moduleInfo = new ModuleInfo.Builder();
-    moduleInfo.merge(ownerCcCompilationContext.moduleInfo);
-    moduleInfo.merge(libCcCompilationContext.moduleInfo);
-    ModuleInfo.Builder picModuleInfo = new ModuleInfo.Builder();
-    picModuleInfo.merge(ownerCcCompilationContext.picModuleInfo);
-    picModuleInfo.merge(libCcCompilationContext.picModuleInfo);
-    return new CcCompilationContext(
-        libCcCompilationContext.commandLineCcCompilationContext,
-        prerequisites.build(),
-        mergeSets(
-            ownerCcCompilationContext.declaredIncludeDirs,
-            libCcCompilationContext.declaredIncludeDirs),
-        mergeSets(
-            ownerCcCompilationContext.declaredIncludeWarnDirs,
-            libCcCompilationContext.declaredIncludeWarnDirs),
-        mergeSets(
-            ownerCcCompilationContext.declaredIncludeSrcs,
-            libCcCompilationContext.declaredIncludeSrcs),
-        mergeSets(ownerCcCompilationContext.pregreppedHdrs, libCcCompilationContext.pregreppedHdrs),
-        mergeSets(ownerCcCompilationContext.nonCodeInputs, libCcCompilationContext.nonCodeInputs),
-        moduleInfo.build(),
-        picModuleInfo.build(),
-        mergeSets(
-            ownerCcCompilationContext.directModuleMaps, libCcCompilationContext.directModuleMaps),
-        libCcCompilationContext.cppModuleMap,
-        libCcCompilationContext.verificationModuleMap,
-        libCcCompilationContext.propagateModuleMapAsActionInput,
-        libCcCompilationContext.headerMaps);
-  }
-
-  /**
-   * Return a nested set containing all elements from {@code s1} and {@code s2}.
-   */
-  private static <T> NestedSet<T> mergeSets(NestedSet<T> s1, NestedSet<T> s2) {
-    NestedSetBuilder<T> builder = NestedSetBuilder.stableOrder();
-    builder.addTransitive(s1);
-    builder.addTransitive(s2);
-    return builder.build();
-  }
-
-=======
->>>>>>> 6e7fae11
   /** @return the C++ module map of the owner. */
   public CppModuleMap getCppModuleMap() {
     return cppModuleMap;
