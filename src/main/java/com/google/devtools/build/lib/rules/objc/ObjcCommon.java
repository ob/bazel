// Copyright 2014 The Bazel Authors. All rights reserved.
//
// Licensed under the Apache License, Version 2.0 (the "License");
// you may not use this file except in compliance with the License.
// You may obtain a copy of the License at
//
//    http://www.apache.org/licenses/LICENSE-2.0
//
// Unless required by applicable law or agreed to in writing, software
// distributed under the License is distributed on an "AS IS" BASIS,
// WITHOUT WARRANTIES OR CONDITIONS OF ANY KIND, either express or implied.
// See the License for the specific language governing permissions and
// limitations under the License.

package com.google.devtools.build.lib.rules.objc;

import static com.google.devtools.build.lib.packages.BuildType.LABEL;
import static com.google.devtools.build.lib.rules.objc.ObjcProvider.ASSET_CATALOG;
import static com.google.devtools.build.lib.rules.objc.ObjcProvider.BUNDLE_FILE;
import static com.google.devtools.build.lib.rules.objc.ObjcProvider.CC_LIBRARY;
import static com.google.devtools.build.lib.rules.objc.ObjcProvider.DEFINE;
import static com.google.devtools.build.lib.rules.objc.ObjcProvider.DYNAMIC_FRAMEWORK_DIR;
import static com.google.devtools.build.lib.rules.objc.ObjcProvider.DYNAMIC_FRAMEWORK_FILE;
import static com.google.devtools.build.lib.rules.objc.ObjcProvider.FLAG;
import static com.google.devtools.build.lib.rules.objc.ObjcProvider.FORCE_LOAD_LIBRARY;
import static com.google.devtools.build.lib.rules.objc.ObjcProvider.Flag.USES_CPP;
import static com.google.devtools.build.lib.rules.objc.ObjcProvider.Flag.USES_OBJC;
import static com.google.devtools.build.lib.rules.objc.ObjcProvider.HEADER;
import static com.google.devtools.build.lib.rules.objc.ObjcProvider.IMPORTED_LIBRARY;
import static com.google.devtools.build.lib.rules.objc.ObjcProvider.INCLUDE;
import static com.google.devtools.build.lib.rules.objc.ObjcProvider.INCLUDE_SYSTEM;
import static com.google.devtools.build.lib.rules.objc.ObjcProvider.IQUOTE;
import static com.google.devtools.build.lib.rules.objc.ObjcProvider.J2OBJC_LIBRARY;
import static com.google.devtools.build.lib.rules.objc.ObjcProvider.LIBRARY;
import static com.google.devtools.build.lib.rules.objc.ObjcProvider.LINKED_BINARY;
import static com.google.devtools.build.lib.rules.objc.ObjcProvider.LINKMAP_FILE;
import static com.google.devtools.build.lib.rules.objc.ObjcProvider.LINKOPT;
import static com.google.devtools.build.lib.rules.objc.ObjcProvider.MODULE_MAP;
import static com.google.devtools.build.lib.rules.objc.ObjcProvider.SDK_DYLIB;
import static com.google.devtools.build.lib.rules.objc.ObjcProvider.SDK_FRAMEWORK;
import static com.google.devtools.build.lib.rules.objc.ObjcProvider.SOURCE;
import static com.google.devtools.build.lib.rules.objc.ObjcProvider.STATIC_FRAMEWORK_FILE;
import static com.google.devtools.build.lib.rules.objc.ObjcProvider.STORYBOARD;
import static com.google.devtools.build.lib.rules.objc.ObjcProvider.STRINGS;
import static com.google.devtools.build.lib.rules.objc.ObjcProvider.TOP_LEVEL_MODULE_MAP;
import static com.google.devtools.build.lib.rules.objc.ObjcProvider.UMBRELLA_HEADER;
import static com.google.devtools.build.lib.rules.objc.ObjcProvider.WEAK_SDK_FRAMEWORK;
import static com.google.devtools.build.lib.rules.objc.ObjcProvider.XCASSETS_DIR;
import static com.google.devtools.build.lib.rules.objc.ObjcProvider.XCDATAMODEL;
import static com.google.devtools.build.lib.rules.objc.ObjcProvider.XIB;

import com.google.common.annotations.VisibleForTesting;
import com.google.common.base.Optional;
import com.google.common.base.Preconditions;
import com.google.common.collect.ImmutableList;
import com.google.common.collect.ImmutableSet;
import com.google.common.collect.Iterables;
import com.google.common.collect.UnmodifiableIterator;
import com.google.devtools.build.lib.actions.Artifact;
import com.google.devtools.build.lib.analysis.ConfiguredTarget;
import com.google.devtools.build.lib.analysis.RuleContext;
import com.google.devtools.build.lib.analysis.TransitiveInfoCollection;
import com.google.devtools.build.lib.analysis.config.BuildConfiguration;
import com.google.devtools.build.lib.analysis.configuredtargets.RuleConfiguredTarget.Mode;
import com.google.devtools.build.lib.packages.Info;
import com.google.devtools.build.lib.packages.NativeProvider;
import com.google.devtools.build.lib.packages.Rule;
import com.google.devtools.build.lib.rules.apple.AppleToolchain;
import com.google.devtools.build.lib.rules.cpp.CppConfiguration;
import com.google.devtools.build.lib.rules.cpp.CcCompilationContext;
import com.google.devtools.build.lib.rules.cpp.CcCompilationInfo;
import com.google.devtools.build.lib.rules.cpp.CcLinkParams;
import com.google.devtools.build.lib.rules.cpp.CcLinkParamsStore;
import com.google.devtools.build.lib.rules.cpp.CcLinkingInfo;
import com.google.devtools.build.lib.rules.cpp.CppFileTypes;
import com.google.devtools.build.lib.rules.cpp.CppModuleMap;
import com.google.devtools.build.lib.rules.cpp.HeaderMapAction;
import com.google.devtools.build.lib.rules.cpp.HeaderMapInfo;
import com.google.devtools.build.lib.rules.cpp.HeaderMapInfoProvider;
import com.google.devtools.build.lib.skyframe.ConfiguredTargetAndData;
import com.google.devtools.build.lib.syntax.Type;
import com.google.devtools.build.lib.syntax.SkylarkSemantics;
import com.google.devtools.build.lib.util.FileType;
import com.google.devtools.build.lib.util.FileTypeSet;
import com.google.devtools.build.lib.vfs.PathFragment;
import java.util.HashMap;
import java.util.HashSet;
import java.util.List;
import java.util.Map;
import java.util.Set;

/**
 * Contains information common to multiple objc_* rules, and provides a unified API for extracting
 * and accessing it.
 */
// TODO(bazel-team): Decompose and subsume area-specific logic and data into the various *Support
// classes. Make sure to distinguish rule output (providers, runfiles, ...) from intermediate,
// rule-internal information. Any provider created by a rule should not be read, only published.
public final class ObjcCommon {

  /** Filters fileset artifacts out of a group of artifacts. */
  public static ImmutableList<Artifact> filterFileset(Iterable<Artifact> artifacts) {
    ImmutableList.Builder<Artifact> inputs = ImmutableList.<Artifact>builder();
    for (Artifact artifact : artifacts) {
      if (!artifact.isFileset()) {
        inputs.add(artifact);
      }
    }
    return inputs.build();
  }

  /**
   * Provides a way to access attributes that are common to all resources rules.
   */
  // TODO(bazel-team): Delete and move into support-specific attributes classes once ObjcCommon is
  // gone.
  static final class ResourceAttributes {
    private final RuleContext ruleContext;

    ResourceAttributes(RuleContext ruleContext) {
      this.ruleContext = ruleContext;
    }

    ImmutableList<Artifact> strings() {
      return ruleContext.getPrerequisiteArtifacts("strings", Mode.TARGET).list();
    }

    ImmutableList<Artifact> xibs() {
      return ruleContext.getPrerequisiteArtifacts("xibs", Mode.TARGET).list();
    }

    ImmutableList<Artifact> storyboards() {
      return ruleContext.getPrerequisiteArtifacts("storyboards", Mode.TARGET).list();
    }

    ImmutableList<Artifact> resources() {
      return ruleContext.getPrerequisiteArtifacts("resources", Mode.TARGET).list();
    }

    ImmutableList<Artifact> structuredResources() {
      return ruleContext.getPrerequisiteArtifacts("structured_resources", Mode.TARGET).list();
    }

    ImmutableList<Artifact> datamodels() {
      return ruleContext.getPrerequisiteArtifacts("datamodels", Mode.TARGET).list();
    }

    ImmutableList<Artifact> assetCatalogs() {
      return ruleContext.getPrerequisiteArtifacts("asset_catalogs", Mode.TARGET).list();
    }
  }

  static class Builder {
    private final RuleContext context;
    private final SkylarkSemantics semantics;
    private final BuildConfiguration buildConfiguration;
    private Optional<CompilationAttributes> compilationAttributes = Optional.absent();
    private Optional<ResourceAttributes> resourceAttributes = Optional.absent();
    private Iterable<SdkFramework> extraSdkFrameworks = ImmutableList.of();
    private Iterable<SdkFramework> extraWeakSdkFrameworks = ImmutableList.of();
    private Iterable<String> extraSdkDylibs = ImmutableList.of();
    private Iterable<Artifact> staticFrameworkImports = ImmutableList.of();
    private Iterable<Artifact> dynamicFrameworkImports = ImmutableList.of();
    private Optional<CompilationArtifacts> compilationArtifacts = Optional.absent();
    private ImmutableSet.Builder<Artifact> textualHeaders = ImmutableSet.builder();
    private Iterable<ObjcProvider> depObjcProviders = ImmutableList.of();
    private Iterable<HeaderMapInfoProvider> headerMapInfoProviders = ImmutableList.of();
    private Iterable<ObjcProvider> directDepObjcProviders = ImmutableList.of();
    private Iterable<ObjcProvider> runtimeDepObjcProviders = ImmutableList.of();
    private Iterable<ObjcProvider> repropagatedModuleMapObjcProviders = ImmutableList.of();
    private Iterable<String> defines = ImmutableList.of();
    private Iterable<PathFragment> includes = ImmutableList.of();
    private Iterable<PathFragment> directDependencyIncludes = ImmutableList.of();
    private IntermediateArtifacts intermediateArtifacts;
    private boolean alwayslink;
    private boolean hasModuleMap;
    private Iterable<Artifact> extraImportLibraries = ImmutableList.of();
    private Optional<Artifact> linkedBinary = Optional.absent();
    private Optional<Artifact> linkmapFile = Optional.absent();
    private Iterable<CcCompilationContext> depCcHeaderProviders = ImmutableList.of();
    private Iterable<CcLinkParamsStore> depCcLinkProviders = ImmutableList.of();

    /**
     * Builder for {@link ObjcCommon} obtaining both attribute data and configuration data from
     * the given rule context.
     */
    Builder(RuleContext context) throws InterruptedException {
      this(context, context.getConfiguration());
    }

    /**
     * Builder for {@link ObjcCommon} obtaining attribute data from the rule context and
     * configuration data from the given configuration object for use in situations where a single
     * target's outputs are under multiple configurations.
     */
    Builder(RuleContext context, BuildConfiguration buildConfiguration)
        throws InterruptedException {
      this.context = Preconditions.checkNotNull(context);
      this.semantics = context.getAnalysisEnvironment().getSkylarkSemantics();
      this.buildConfiguration = Preconditions.checkNotNull(buildConfiguration);
    }

    public Builder setCompilationAttributes(CompilationAttributes baseCompilationAttributes) {
      Preconditions.checkState(
          !this.compilationAttributes.isPresent(),
          "compilationAttributes is already set to: %s",
          this.compilationAttributes);
      this.compilationAttributes = Optional.of(baseCompilationAttributes);
      return this;
    }

    public Builder setResourceAttributes(ResourceAttributes baseResourceAttributes) {
      Preconditions.checkState(
          !this.resourceAttributes.isPresent(),
          "resourceAttributes is already set to: %s",
          this.resourceAttributes);
      this.resourceAttributes = Optional.of(baseResourceAttributes);
      return this;
    }

    Builder addExtraSdkFrameworks(Iterable<SdkFramework> extraSdkFrameworks) {
      this.extraSdkFrameworks = Iterables.concat(this.extraSdkFrameworks, extraSdkFrameworks);
      return this;
    }

    Builder addExtraWeakSdkFrameworks(Iterable<SdkFramework> extraWeakSdkFrameworks) {
      this.extraWeakSdkFrameworks =
          Iterables.concat(this.extraWeakSdkFrameworks, extraWeakSdkFrameworks);
      return this;
    }

    Builder addExtraSdkDylibs(Iterable<String> extraSdkDylibs) {
      this.extraSdkDylibs = Iterables.concat(this.extraSdkDylibs, extraSdkDylibs);
      return this;
    }

    /**
     * Adds all given artifacts as members of static frameworks. They must be contained in
     * {@code .frameworks} directories and the binary in that framework should be statically linked.
     */
    Builder addStaticFrameworkImports(Iterable<Artifact> frameworkImports) {
      this.staticFrameworkImports = Iterables.concat(this.staticFrameworkImports, frameworkImports);
      return this;
    }

    /**
     * Adds all given artifacts as members of dynamic frameworks. They must be contained in
     * {@code .frameworks} directories and the binary in that framework should be dynamically
     * linked.
     */
    Builder addDynamicFrameworkImports(Iterable<Artifact> frameworkImports) {
      this.dynamicFrameworkImports =
          Iterables.concat(this.dynamicFrameworkImports, frameworkImports);
      return this;
    }

    Builder setCompilationArtifacts(CompilationArtifacts compilationArtifacts) {
      Preconditions.checkState(
          !this.compilationArtifacts.isPresent(),
          "compilationArtifacts is already set to: %s",
          this.compilationArtifacts);
      this.compilationArtifacts = Optional.of(compilationArtifacts);
      return this;
    }

    Builder addDeps(List<ConfiguredTargetAndData> deps) {
      ImmutableList.Builder<ObjcProvider> propagatedObjcDeps =
          ImmutableList.<ObjcProvider>builder();
      ImmutableList.Builder<CcCompilationInfo> cppDeps = ImmutableList.builder();
      ImmutableList.Builder<CcLinkParamsStore> cppDepLinkParams =
          ImmutableList.<CcLinkParamsStore>builder();

      for (ConfiguredTargetAndData dep : deps) {
        ConfiguredTarget depCT = dep.getConfiguredTarget();
        addAnyProviders(propagatedObjcDeps, depCT, ObjcProvider.SKYLARK_CONSTRUCTOR);
        addAnyProviders(cppDeps, depCT, CcCompilationInfo.PROVIDER);
        if (isCcLibrary(dep)) {
          cppDepLinkParams.add(depCT.get(CcLinkingInfo.PROVIDER).getCcLinkParamsStore());
          CcCompilationContext ccCompilationContext =
              depCT.get(CcCompilationInfo.PROVIDER).getCcCompilationContext();
          addDefines(ccCompilationContext.getDefines());
        }
      }
      ImmutableList.Builder<CcCompilationContext> ccCompilationContextBuilder =
          ImmutableList.builder();
      for (CcCompilationInfo ccCompilationInfo : cppDeps.build()) {
        CcCompilationContext ccCompilationContext = ccCompilationInfo.getCcCompilationContext();
        if (ccCompilationContext != null) {
          ccCompilationContextBuilder.add(ccCompilationContext);
        }
      }
      addDepObjcProviders(propagatedObjcDeps.build());
      this.depCcHeaderProviders =
          Iterables.concat(this.depCcHeaderProviders, ccCompilationContextBuilder.build());
      this.depCcLinkProviders = Iterables.concat(this.depCcLinkProviders, cppDepLinkParams.build());
      return this;
    }

    /**
     * Adds providers for runtime frameworks included in the final app bundle but not linked with
     * at build time.
     */
    Builder addRuntimeDeps(List<? extends TransitiveInfoCollection> runtimeDeps) {
      ImmutableList.Builder<ObjcProvider> propagatedDeps =
          ImmutableList.<ObjcProvider>builder();

      for (TransitiveInfoCollection dep : runtimeDeps) {
        addAnyProviders(propagatedDeps, dep, ObjcProvider.SKYLARK_CONSTRUCTOR);
      }
      this.runtimeDepObjcProviders = Iterables.concat(
          this.runtimeDepObjcProviders, propagatedDeps.build());
      return this;
    }

    private <T extends Info> ImmutableList.Builder<T> addAnyProviders(
        ImmutableList.Builder<T> listBuilder,
        TransitiveInfoCollection collection,
        NativeProvider<T> providerClass) {
      T provider = collection.get(providerClass);
      if (provider != null) {
        listBuilder.add(provider);
      }
      return listBuilder;
    }


    /**
     * Add providers which will be exposed both to the declaring rule and to any dependers on the
     * declaring rule.
     */
    Builder addDepObjcProviders(Iterable<ObjcProvider> depObjcProviders) {
      this.depObjcProviders = Iterables.concat(this.depObjcProviders, depObjcProviders);
      return this;
    }

    /** Adds includes to be passed into compile actions with {@code -I}. */
    public Builder addIncludes(Iterable<PathFragment> includes) {
      this.includes = Iterables.concat(this.includes, includes);
      return this;
    }

    /** Adds header search paths that will only be visible by strict dependents of the provider. */
    public Builder addDirectDependencyIncludes(Iterable<PathFragment> directDependencyIncludes) {
      this.directDependencyIncludes =
          Iterables.concat(this.directDependencyIncludes, directDependencyIncludes);
      return this;
    }

    public Builder addDefines(Iterable<String> defines) {
      this.defines = Iterables.concat(this.defines, defines);
      return this;
    }

    Builder setIntermediateArtifacts(IntermediateArtifacts intermediateArtifacts) {
      this.intermediateArtifacts = intermediateArtifacts;
      return this;
    }

    Builder setAlwayslink(boolean alwayslink) {
      this.alwayslink = alwayslink;
      return this;
    }

    public HeaderMapInfoProvider getHeaderMapInfoProvider(RuleContext ruleContext, ImmutableList<Artifact>hdrs){
      HeaderMapInfo.Builder headerMapInfo = new HeaderMapInfo.Builder();
      String includePrefix;
      if (ruleContext.attributes().has("include_prefix")) {
        includePrefix = ruleContext.attributes().get("include_prefix", Type.STRING);
      } else {
        includePrefix = ruleContext.getRule().getName();
      }

      headerMapInfo.setIncludePrefix(includePrefix);
      headerMapInfo.addIncludePrefixdHeaders(hdrs);

      boolean flattenVirtualHeaders = ruleContext.attributes().has("flatten_virtual_headers") &&
          ruleContext.attributes().get("flatten_virtual_headers", Type.BOOLEAN);
      if (flattenVirtualHeaders) {
        headerMapInfo.addHeaders(hdrs);
      }

      if (ruleContext.attributes().has("deps")){
        // Propagate all of the dep sources
        for (HeaderMapInfoProvider hmapProvider : ruleContext.getPrerequisites("deps", Mode.TARGET, HeaderMapInfoProvider.class)) {
          headerMapInfo.mergeHeaderMapInfo(hmapProvider.getInfo());
        }
      }
      return new HeaderMapInfoProvider.Builder()
        .setHeaderMapInfo(headerMapInfo.build()).build();
    }


    /**
     * Specifies that this target has a clang module map. This should be called if this target
     * compiles sources or exposes headers for other targets to use. Note that this does not add
     * the action to generate the module map. It simply indicates that it should be added to the
     * provider.
     */
    Builder setHasModuleMap() {
      this.hasModuleMap = true;
      return this;
    }

    /**
     * Adds Objc providers whose module maps should be repropagated as if they are directly
     * associated with the target propagating the provider being built.
     *
     * <p>This supports a small number of specialized use cases, like J2Objc, where the module maps
     * associated with the {@code java_library} (via an aspect) need to be repropagated by the
     * {@code j2objc_library} that depends on them so that Swift code can access those module maps
     * for the purposes of strict module map propagation (without propagating the module maps
     * _fully_ transitively).
     */
    Builder addRepropagatedModuleMapObjcProviders(Iterable<ObjcProvider> objcProviders) {
      this.repropagatedModuleMapObjcProviders =
          Iterables.concat(this.repropagatedModuleMapObjcProviders, objcProviders);
      return this;
    }

    /**
     * Adds additional static libraries to be linked into the final ObjC application bundle.
     */
    Builder addExtraImportLibraries(Iterable<Artifact> extraImportLibraries) {
      this.extraImportLibraries = Iterables.concat(this.extraImportLibraries, extraImportLibraries);
      return this;
    }

    /**
     * Sets a linked binary generated by this rule to be propagated to dependers.
     */
    Builder setLinkedBinary(Artifact linkedBinary) {
      this.linkedBinary = Optional.of(linkedBinary);
      return this;
    }

    /**
     * Sets a linkmap file generated by this rule to be propagated to dependers.
     */
    Builder setLinkmapFile(Artifact linkmapFile) {
      this.linkmapFile = Optional.of(linkmapFile);
      return this;
    }

    ObjcCommon build() {

      Iterable<BundleableFile> bundleImports = BundleableFile.bundleImportsFromRule(context);
      ImmutableList.Builder<Artifact> headerMapHeaders = ImmutableList.<Artifact>builder();

      ObjcProvider.Builder objcProvider =
          new ObjcProvider.Builder(semantics)
              .addAll(IMPORTED_LIBRARY, extraImportLibraries)
              .addAll(BUNDLE_FILE, bundleImports)
              .addAll(SDK_FRAMEWORK, extraSdkFrameworks)
              .addAll(WEAK_SDK_FRAMEWORK, extraWeakSdkFrameworks)
              .addAll(SDK_DYLIB, extraSdkDylibs)
              .addAll(STATIC_FRAMEWORK_FILE, staticFrameworkImports)
              .addAll(DYNAMIC_FRAMEWORK_FILE, dynamicFrameworkImports)
              .addAll(
                  DYNAMIC_FRAMEWORK_DIR,
                  uniqueContainers(dynamicFrameworkImports, FRAMEWORK_CONTAINER_TYPE))
              .addAll(INCLUDE, includes)
              .add(IQUOTE, buildConfiguration.getGenfilesFragment())
              .addAllForDirectDependents(INCLUDE, directDependencyIncludes)
              .addAll(DEFINE, defines)
              .addTransitiveAndPropagate(depObjcProviders);

      for (ObjcProvider provider : runtimeDepObjcProviders) {
        objcProvider.addTransitiveAndPropagate(ObjcProvider.DYNAMIC_FRAMEWORK_FILE, provider);
        objcProvider.addTransitiveAndPropagate(ObjcProvider.STATIC_FRAMEWORK_FILE, provider);
        objcProvider.addTransitiveAndPropagate(ObjcProvider.MERGE_ZIP, provider);
      }

      for (CcCompilationContext headerProvider : depCcHeaderProviders) {
        objcProvider.addAll(HEADER, filterFileset(headerProvider.getDeclaredIncludeSrcs()));
        headerMapHeaders.addAll(filterFileset(headerProvider.getDeclaredIncludeSrcs()));

        objcProvider.addAll(INCLUDE, headerProvider.getIncludeDirs());
        // TODO(bazel-team): This pulls in stl via
        // CppHelper.mergeToolchainDependentCcCompilationContext but
        // probably shouldn't.
        objcProvider.addAll(INCLUDE_SYSTEM, headerProvider.getSystemIncludeDirs());
        objcProvider.addAll(DEFINE, headerProvider.getDefines());
        textualHeaders.addAll(headerProvider.getTextualHdrs());
      }
      for (CcLinkParamsStore linkProvider : depCcLinkProviders) {
        CcLinkParams params = linkProvider.getCcLinkParams(true, false);
        ImmutableList<String> linkOpts = params.flattenedLinkopts();
        ImmutableSet.Builder<SdkFramework> frameworkLinkOpts = new ImmutableSet.Builder<>();
        ImmutableList.Builder<String> nonFrameworkLinkOpts = new ImmutableList.Builder<>();
        // Add any framework flags as frameworks directly, rather than as linkopts.
        for (UnmodifiableIterator<String> iterator = linkOpts.iterator(); iterator.hasNext(); ) {
          String arg = iterator.next();
          if (arg.equals("-framework") && iterator.hasNext()) {
            String framework = iterator.next();
            frameworkLinkOpts.add(new SdkFramework(framework));
          } else {
            nonFrameworkLinkOpts.add(arg);
          }
        }

        objcProvider
            .addAll(SDK_FRAMEWORK, frameworkLinkOpts.build())
            .addAll(LINKOPT, nonFrameworkLinkOpts.build())
            .addTransitiveAndPropagate(CC_LIBRARY, params.getLibraries());
      }

      if (compilationAttributes.isPresent()) {
        CompilationAttributes attributes = compilationAttributes.get();
        Iterable<PathFragment> sdkIncludes =
            Iterables.transform(
                Interspersing.prependEach(
                    AppleToolchain.sdkDir() + "/usr/include/",
                    Iterables.transform(attributes.sdkIncludes(), PathFragment::getSafePathString)),
                PathFragment::create);

        headerMapHeaders.addAll(filterFileset(attributes.hdrs()));
        headerMapHeaders.addAll(filterFileset(attributes.textualHdrs()));
        objcProvider
            .addAll(HEADER, filterFileset(attributes.hdrs()))
            .addAll(HEADER, filterFileset(attributes.textualHdrs()))
            .addAll(INCLUDE, attributes.headerSearchPaths(buildConfiguration.getGenfilesFragment()))
            .addAll(INCLUDE, sdkIncludes)
            .addAll(SDK_FRAMEWORK, attributes.sdkFrameworks())
            .addAll(WEAK_SDK_FRAMEWORK, attributes.weakSdkFrameworks())
            .addAll(SDK_DYLIB, attributes.sdkDylibs());
      }

      if (resourceAttributes.isPresent()) {
        ResourceAttributes attributes = resourceAttributes.get();
        objcProvider
            .addAll(BUNDLE_FILE, BundleableFile.flattenedRawResourceFiles(attributes.resources()))
            .addAll(
                BUNDLE_FILE,
                BundleableFile.structuredRawResourceFiles(attributes.structuredResources()))
            .addAll(
                XCASSETS_DIR,
                uniqueContainers(attributes.assetCatalogs(), ASSET_CATALOG_CONTAINER_TYPE))
            .addAll(ASSET_CATALOG, attributes.assetCatalogs())
            .addAll(XCDATAMODEL, attributes.datamodels())
            .addAll(XIB, attributes.xibs())
            .addAll(STRINGS, attributes.strings())
            .addAll(STORYBOARD, attributes.storyboards());
      }

      if (useLaunchStoryboard(context)) {
        Artifact launchStoryboard =
            context.getPrerequisiteArtifact("launch_storyboard", Mode.TARGET);
        if (ObjcRuleClasses.STORYBOARD_TYPE.matches(launchStoryboard.getPath())) {
          objcProvider.add(STORYBOARD, launchStoryboard);
        } else {
          objcProvider.add(XIB, launchStoryboard);
        }
      }

      for (CompilationArtifacts artifacts : compilationArtifacts.asSet()) {
        Iterable<Artifact> allSources =
            Iterables.concat(artifacts.getSrcs(), artifacts.getNonArcSrcs());
        // TODO(bazel-team): Add private headers to the provider when we have module maps to enforce
        // them.
        headerMapHeaders.addAll(artifacts.getPrivateHdrs());
        objcProvider
            .addAll(HEADER, filterFileset(artifacts.getAdditionalHdrs()))
            .addAll(LIBRARY, artifacts.getArchive().asSet())
            .addAll(SOURCE, allSources);

        if (artifacts.getArchive().isPresent()
            && J2ObjcLibrary.J2OBJC_SUPPORTED_RULES.contains(context.getRule().getRuleClass())) {
          objcProvider.addAll(J2OBJC_LIBRARY, artifacts.getArchive().asSet());
        }

        boolean usesCpp = false;
        boolean usesObjc = false;
        for (Artifact sourceFile :
            Iterables.concat(artifacts.getSrcs(), artifacts.getNonArcSrcs())) {
          usesCpp = usesCpp || ObjcRuleClasses.CPP_SOURCES.matches(sourceFile.getExecPath());
          usesObjc =
              usesObjc
                  || FileTypeSet.of(CppFileTypes.OBJC_SOURCE, CppFileTypes.OBJCPP_SOURCE)
                      .matches(sourceFile.getExecPath().getPathString());
        }

        if (usesCpp) {
          objcProvider.add(FLAG, USES_CPP);
        }
        if (usesObjc) {
          objcProvider.add(FLAG, USES_OBJC);
        }
      }

      if (alwayslink) {
        for (CompilationArtifacts artifacts : compilationArtifacts.asSet()) {
          for (Artifact archive : artifacts.getArchive().asSet()) {
            objcProvider.add(FORCE_LOAD_LIBRARY, archive);
          }
        }
        for (Artifact archive : extraImportLibraries) {
          objcProvider.add(FORCE_LOAD_LIBRARY, archive);
        }
      }

      if (useStrictObjcModuleMaps(context)) {
        for (ObjcProvider provider : repropagatedModuleMapObjcProviders) {
          objcProvider.addAllForDirectDependents(MODULE_MAP, provider.get(ObjcProvider.MODULE_MAP));
          objcProvider.addAllForDirectDependents(
              TOP_LEVEL_MODULE_MAP, provider.get(ObjcProvider.TOP_LEVEL_MODULE_MAP));
        }
      }

      if (hasModuleMap) {
        CppModuleMap moduleMap = intermediateArtifacts.moduleMap();
        Optional<Artifact> umbrellaHeader = moduleMap.getUmbrellaHeader();
        if (umbrellaHeader.isPresent()) {
          objcProvider.add(UMBRELLA_HEADER, umbrellaHeader.get());
        }
        if (useStrictObjcModuleMaps(context)) {
          objcProvider.addForDirectDependents(MODULE_MAP, moduleMap.getArtifact());
          objcProvider.addForDirectDependents(TOP_LEVEL_MODULE_MAP, moduleMap);
        } else {
          objcProvider.add(MODULE_MAP, moduleMap.getArtifact());
          objcProvider.add(TOP_LEVEL_MODULE_MAP, moduleMap);
        }
      }

      objcProvider
          .addAll(LINKED_BINARY, linkedBinary.asSet())
          .addAll(LINKMAP_FILE, linkmapFile.asSet());

<<<<<<< HEAD
      if (dsymOutputType != null) {
        objcProvider
            .add(DEBUG_SYMBOLS, intermediateArtifacts.dsymSymbol(dsymOutputType))
            .add(DEBUG_SYMBOLS_PLIST, intermediateArtifacts.dsymPlist(dsymOutputType));
      }

      HeaderMapInfoProvider headerMapProvider;
      if (context.isLegalFragment(CppConfiguration.class) && context.getFragment(CppConfiguration.class).experimentalEnableImplicitHeaderMaps()) {
        headerMapProvider = getHeaderMapInfoProvider(context, headerMapHeaders.build());
      } else {
        headerMapProvider = HeaderMapInfoProvider.EMPTY;
      }

      return new ObjcCommon(objcProvider.build(), headerMapProvider, compilationArtifacts, textualHeaders.build());
=======
      return new ObjcCommon(objcProvider.build(), compilationArtifacts, textualHeaders.build());
>>>>>>> 6e7fae11
    }

    private static boolean useStrictObjcModuleMaps(RuleContext context) {
      // We need to check isLegalFragment first because some non-compilation rules, like
      // objc_bundle_library, don't declare this fragment.
      return context.isLegalFragment(ObjcConfiguration.class)
          && context.getFragment(ObjcConfiguration.class).useStrictObjcModuleMaps();
    }

    private static boolean isCcLibrary(ConfiguredTargetAndData info) {
      try {
        String targetName = info.getTarget().getTargetKind();

        for (String ruleClassName : ObjcRuleClasses.CompilingRule.ALLOWED_CC_DEPS_RULE_CLASSES) {
          if (targetName.equals(ruleClassName + " rule")) {
            return true;
          }
        }
        return false;
      } catch (Exception e) {
        return false;
      }
    }

    /**
     * Returns {@code true} if the given rule context has a launch storyboard set.
     */
    private static boolean useLaunchStoryboard(RuleContext ruleContext) {
      if (!ruleContext.attributes().has("launch_storyboard", LABEL)) {
        return false;
      }
      Artifact launchStoryboard =
          ruleContext.getPrerequisiteArtifact("launch_storyboard", Mode.TARGET);
      return launchStoryboard != null;
    }
  }

  static final FileType BUNDLE_CONTAINER_TYPE = FileType.of(".bundle");

  static final FileType ASSET_CATALOG_CONTAINER_TYPE = FileType.of(".xcassets");

  public static final FileType FRAMEWORK_CONTAINER_TYPE = FileType.of(".framework");
  private final ObjcProvider objcProvider;
  private final HeaderMapInfoProvider headerMapInfoProvider;

  private final Optional<CompilationArtifacts> compilationArtifacts;
  private final ImmutableSet<Artifact> textualHdrs;

  private ObjcCommon(
      ObjcProvider objcProvider,
      HeaderMapInfoProvider headerMapInfoProvider,
      Optional<CompilationArtifacts> compilationArtifacts,
      ImmutableSet<Artifact> textualHdrs) {
    this.objcProvider = Preconditions.checkNotNull(objcProvider);
    this.headerMapInfoProvider = headerMapInfoProvider;
    this.compilationArtifacts = Preconditions.checkNotNull(compilationArtifacts);
    this.textualHdrs = textualHdrs;
  }

  public ObjcProvider getObjcProvider() {
    return objcProvider;
  }

  public HeaderMapInfoProvider getHeaderMapInfoProvider() {
    return headerMapInfoProvider;
  }

  public Optional<CompilationArtifacts> getCompilationArtifacts() {
    return compilationArtifacts;
  }

  public ImmutableSet<Artifact> getTextualHdrs() {
    return textualHdrs;
  }

  /**
   * Returns an {@link Optional} containing the compiled {@code .a} file, or
   * {@link Optional#absent()} if this object contains no {@link CompilationArtifacts} or the
   * compilation information has no sources.
   */
  public Optional<Artifact> getCompiledArchive() {
    if (compilationArtifacts.isPresent()) {
      return compilationArtifacts.get().getArchive();
    }
    return Optional.absent();
  }

  /**
   * Returns effective compilation options that do not arise from the crosstool.
   */
  static Iterable<String> getNonCrosstoolCopts(RuleContext ruleContext) {
    return Iterables.concat(
        ruleContext.getFragment(ObjcConfiguration.class).getCopts(),
        ruleContext.getExpander().withDataLocations().tokenized("copts"));
  }

  static ImmutableSet<PathFragment> userHeaderSearchPaths(
      ObjcProvider provider, BuildConfiguration config) {
    return ImmutableSet.<PathFragment>builder()
        .add(PathFragment.create("."))
        .add(config.getGenfilesFragment())
        .addAll(provider.get(IQUOTE))
        .build();
  }

  /**
   * Returns the first directory in the sequence of parents of the exec path of the given artifact
   * that matches {@code type}. For instance, if {@code type} is FileType.of(".foo") and the exec
   * path of {@code artifact} is {@code a/b/c/bar.foo/d/e}, then the return value is
   * {@code a/b/c/bar.foo}.
   */
  static Optional<PathFragment> nearestContainerMatching(FileType type, Artifact artifact) {
    PathFragment container = artifact.getExecPath();
    do {
      if (type.matches(container)) {
        return Optional.of(container);
      }
      container = container.getParentDirectory();
    } while (container != null);
    return Optional.absent();
  }

  /**
   * Similar to {@link #nearestContainerMatching(FileType, Artifact)}, but tries matching several
   * file types in {@code types}, and returns a path for the first match in the sequence.
   */
  static Optional<PathFragment> nearestContainerMatching(
      Iterable<FileType> types, Artifact artifact) {
    for (FileType type : types) {
      for (PathFragment container : nearestContainerMatching(type, artifact).asSet()) {
        return Optional.of(container);
      }
    }
    return Optional.absent();
  }

  /**
   * Returns all directories matching {@code containerType} that contain the items in
   * {@code artifacts}. This function ignores artifacts that are not in any directory matching
   * {@code containerType}.
   */
  static Iterable<PathFragment> uniqueContainers(
      Iterable<Artifact> artifacts, FileType containerType) {
    ImmutableSet.Builder<PathFragment> containers = new ImmutableSet.Builder<>();
    for (Artifact artifact : artifacts) {
      containers.addAll(ObjcCommon.nearestContainerMatching(containerType, artifact).asSet());
    }
    return containers.build();
  }

  /**
   * Similar to {@link #nearestContainerMatching(FileType, Artifact)}, but returns the container
   * closest to the root that matches the given type.
   */
  static Optional<PathFragment> farthestContainerMatching(FileType type, Artifact artifact) {
    PathFragment container = artifact.getExecPath();
    Optional<PathFragment> lastMatch = Optional.absent();
    do {
      if (type.matches(container)) {
        lastMatch = Optional.of(container);
      }
      container = container.getParentDirectory();
    } while (container != null);
    return lastMatch;
  }

  static Iterable<String> notInContainerErrors(
      Iterable<Artifact> artifacts, FileType containerType) {
    return notInContainerErrors(artifacts, ImmutableList.of(containerType));
  }

  static Iterable<String> notInContainerErrors(
      Iterable<Artifact> artifacts, Iterable<FileType> containerTypes) {
    Set<String> errors = new HashSet<>();
    for (Artifact artifact : artifacts) {
      boolean inContainer = nearestContainerMatching(containerTypes, artifact).isPresent();
      if (!inContainer) {
        errors.add(
            String.format(
                NOT_IN_CONTAINER_ERROR_FORMAT,
                artifact.getExecPath(),
                Iterables.toString(containerTypes)));
      }
    }
    return errors;
  }

  @VisibleForTesting
  static final String NOT_IN_CONTAINER_ERROR_FORMAT =
      "File '%s' is not in a directory of one of these type(s): %s";
}<|MERGE_RESOLUTION|>--- conflicted
+++ resolved
@@ -625,13 +625,6 @@
           .addAll(LINKED_BINARY, linkedBinary.asSet())
           .addAll(LINKMAP_FILE, linkmapFile.asSet());
 
-<<<<<<< HEAD
-      if (dsymOutputType != null) {
-        objcProvider
-            .add(DEBUG_SYMBOLS, intermediateArtifacts.dsymSymbol(dsymOutputType))
-            .add(DEBUG_SYMBOLS_PLIST, intermediateArtifacts.dsymPlist(dsymOutputType));
-      }
-
       HeaderMapInfoProvider headerMapProvider;
       if (context.isLegalFragment(CppConfiguration.class) && context.getFragment(CppConfiguration.class).experimentalEnableImplicitHeaderMaps()) {
         headerMapProvider = getHeaderMapInfoProvider(context, headerMapHeaders.build());
@@ -640,9 +633,6 @@
       }
 
       return new ObjcCommon(objcProvider.build(), headerMapProvider, compilationArtifacts, textualHeaders.build());
-=======
-      return new ObjcCommon(objcProvider.build(), compilationArtifacts, textualHeaders.build());
->>>>>>> 6e7fae11
     }
 
     private static boolean useStrictObjcModuleMaps(RuleContext context) {
